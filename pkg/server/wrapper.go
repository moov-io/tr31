--- conflicted
+++ resolved
@@ -3,15 +3,12 @@
 import (
 	"bytes"
 	"encoding/hex"
-<<<<<<< HEAD
 	"errors"
 	"github.com/moov-io/tr31/pkg/encryption"
 	"regexp"
 	"time"
-=======
 
 	"github.com/moov-io/tr31/pkg/tr31"
->>>>>>> e8fbcc7b
 )
 
 type HeaderParams struct {
