package server

import (
	"bytes"
	"encoding/json"
	"fmt"
	"net/http"
	"net/http/httptest"
	"testing"

	"github.com/stretchr/testify/require"
)

func mockHttpHandler() http.Handler {
	repository := NewRepositoryInMemory(nil)
	return MakeHTTPHandler(NewMockService(repository))
}

func TestRouting_ping(t *testing.T) {
	repository := NewRepositoryInMemory(nil)
	mockService := NewMockService(repository)

	router := MakeHTTPHandler(mockService)

	req := httptest.NewRequest("GET", "/ping", nil)
	req.Header.Set("Origin", "https://moov.io")

	w := httptest.NewRecorder()
	router.ServeHTTP(w, req)
	w.Flush()

	if w.Code != http.StatusOK {
		t.Errorf("bogus HTTP status: %d", w.Code)
	}
	if v := w.Body.String(); v != "PONG" {
		t.Errorf("body: %s", v)
	}

	resp := w.Result()
	defer resp.Body.Close()
	if v := resp.Header.Get("Access-Control-Allow-Origin"); v != "https://moov.io" {
		t.Errorf("Access-Control-Allow-Origin: %s", v)
	}
}

func TestRouting_create_duplicate_machine(t *testing.T) {
	router := mockHttpHandler()
	requestBody, err := json.Marshal(mockVaultAuthOne())
	require.NoError(t, err)

	expectedMachineIK := "6a3f2b336be1b562"

	req := httptest.NewRequest("POST", "/machine", bytes.NewReader(requestBody))
	req.Header.Set("Origin", "https://moov.io")
	w := httptest.NewRecorder()

	router.ServeHTTP(w, req)
	w.Flush()
	var responseAgain createMachineResponse
	err = json.Unmarshal(w.Body.Bytes(), &responseAgain)
	require.NoError(t, err)
<<<<<<< HEAD
=======
	require.Equal(t, expectedMachineIK, response1.IK)
>>>>>>> e8fbcc7b

	requestBodyAgain, err := json.Marshal(mockVaultAuthOne())
	require.NoError(t, err)

	req = httptest.NewRequest("POST", "/machine", bytes.NewReader(requestBodyAgain))
	req.Header.Set("Origin", "https://moov.io")
	w = httptest.NewRecorder()

	router.ServeHTTP(w, req)
	w.Flush()
	var response createMachineResponse
	json.Unmarshal(w.Body.Bytes(), &response)
	require.Equal(t, http.StatusBadRequest, w.Code)
	require.Contains(t, w.Body.String(), "already exists")

}

func TestCreateMachine(t *testing.T) {
	tests := []struct {
		name           string
		requestData    Vault
		expectedStatus int
		expectedIK     string
		expectedError  string
	}{
		{
			name:           "Valid Request",
			requestData:    mockVaultAuthOne(),
			expectedStatus: http.StatusOK,
			expectedIK:     "80cae8bed08fe2cc",
		},
		{
			name:           "Missing Vault Address",
			requestData:    Vault{VaultToken: "valid_token"},
			expectedStatus: http.StatusInternalServerError,
			expectedError:  "Invalid Vault Address.",
		},
		{
			name:           "Missing Vault Token",
			requestData:    Vault{VaultAddress: "http://localhost:8200"},
			expectedStatus: http.StatusInternalServerError,
			expectedError:  "Invalid vault Token.",
		},
		{
			name:           "Invalid Vault Address",
			requestData:    Vault{VaultAddress: "invalid_address", VaultToken: "valid_token"},
			expectedStatus: http.StatusInternalServerError,
			expectedError:  "Invalid Vault Address.",
		},
		{
			name:           "Empty Request Body",
			requestData:    Vault{},
			expectedStatus: http.StatusInternalServerError,
			expectedError:  "Invalid Vault Address.",
		},
		{
			name:           "Invalid JSON Request",
			requestData:    Vault{VaultAddress: "{invalid_json}", VaultToken: "valid_token"},
			expectedStatus: http.StatusInternalServerError,
			expectedError:  "Invalid Vault Address.",
		},
	}

<<<<<<< HEAD
	router := mockHttpHandler()

	for _, tt := range tests {
		t.Run(tt.name, func(t *testing.T) {
			requestBody, err := json.Marshal(tt.requestData)
			require.NoError(t, err)
=======
	response2 := getMachinesResponse{}
	err = json.Unmarshal(w.Body.Bytes(), &response2)
	require.NoError(t, err)
	require.Equal(t, 1, len(response2.Machines))
	require.Equal(t, expectedMachineIK, response2.Machines[0].InitialKey)

	req = httptest.NewRequest("GET", "/machine/"+expectedMachineIK, nil)
	req.Header.Set("Origin", "https://moov.io")
>>>>>>> e8fbcc7b

			req := httptest.NewRequest("POST", "/machine", bytes.NewReader(requestBody))
			req.Header.Set("Origin", "https://moov.io")
			w := httptest.NewRecorder()

			router.ServeHTTP(w, req)
			w.Flush()

			require.Equal(t, tt.expectedStatus, w.Code)

			if tt.expectedStatus == http.StatusOK {
				var response createMachineResponse
				err := json.Unmarshal(w.Body.Bytes(), &response)
				require.NoError(t, err)
				require.Equal(t, tt.expectedIK, response.IK)

				resp := w.Result()
				defer resp.Body.Close()
				if v := resp.Header.Get("Access-Control-Allow-Origin"); v != "https://moov.io" {
					t.Errorf("Access-Control-Allow-Origin: %s", v)
				}
			} else {
				require.Contains(t, w.Body.String(), tt.expectedError)
			}
		})
	}
}
func TestGetMachineHandler(t *testing.T) {
	router := mockHttpHandler() // Initialize your mock HTTP handler

<<<<<<< HEAD
	// Define test cases
	tests := []struct {
		name           string
		method         string
		url            string
		body           interface{}
		headers        map[string]string
		expectedStatus int
		validateResp   bool // If true, validate response body
		expectedKey    string
	}{
		{
			name:           "Valid Machine Creation",
			method:         "POST",
			url:            "/machine",
			body:           mockVaultAuthOne(),
			headers:        map[string]string{"Content-Type": "application/json"},
			expectedStatus: http.StatusOK,
			validateResp:   true,
			expectedKey:    "99a16e3a9aeccd3c",
		},
		{
			name:           "Missing Request Body",
			method:         "POST",
			url:            "/machines",
			body:           nil,
			headers:        map[string]string{"Content-Type": "application/json"},
			expectedStatus: http.StatusNotFound,
			validateResp:   false,
		},
		{
			name:           "Invalid JSON Format",
			method:         "POST",
			url:            "/machines",
			body:           "{invalid json}",
			headers:        map[string]string{"Content-Type": "application/json"},
			expectedStatus: http.StatusNotFound,
			validateResp:   false,
		},
		{
			name:           "Fetch Created Machine",
			method:         "GET",
			url:            "/machines",
			body:           nil,
			headers:        map[string]string{"Authorization": "Bearer valid-token"},
			expectedStatus: http.StatusOK,
			validateResp:   true,
			expectedKey:    "80cae8bed08fe2cc",
		},
		{
			name:           "Machine Not Found",
			method:         "GET",
			url:            "/machines/nonexistent",
			body:           nil,
			headers:        map[string]string{"Authorization": "Bearer valid-token"},
			expectedStatus: http.StatusNotFound,
			validateResp:   false,
		},
	}

	// Run test cases
	for _, tt := range tests {
		t.Run(tt.name, func(t *testing.T) {
			var reqBody []byte
			var err error

			// Marshal request body if not nil
			if tt.body != nil {
				switch v := tt.body.(type) {
				case string:
					reqBody = []byte(v) // Handle invalid JSON case
				default:
					reqBody, err = json.Marshal(tt.body)
					require.NoError(t, err)
				}
			}

			// Create request
			req, err := http.NewRequest(tt.method, tt.url, bytes.NewBuffer(reqBody))
			require.NoError(t, err)

			// Set headers if provided
			for key, value := range tt.headers {
				req.Header.Set(key, value)
			}

			// Send request
			w := httptest.NewRecorder()
			router.ServeHTTP(w, req)

			fmt.Printf("Body: %v\n", w.Body)

			// Validate response status
			require.Equal(t, tt.expectedStatus, w.Code)

			if tt.name == "Valid Machine Creation" {
				var response createMachineResponse
				err = json.Unmarshal(w.Body.Bytes(), &response)
				require.NoError(t, err)
			} else if tt.validateResp {
				response2 := getMachinesResponse{}
				err = json.Unmarshal(w.Body.Bytes(), &response2)
				require.NoError(t, err)
				require.Equal(t, 1, len(response2.Machines))
				require.Equal(t, tt.expectedKey, response2.Machines[0].InitialKey)
			} else {
				response2 := getMachinesResponse{}
				err = json.Unmarshal(w.Body.Bytes(), &response2)
				require.NoError(t, err)
			}
		})
	}
}
func TestFindMachine(t *testing.T) {
	router := mockHttpHandler() // Initialize your mock HTTP handler

	// Define test cases
	tests := []struct {
		name           string
		method         string
		url            string
		body           interface{}
		headers        map[string]string
		expectedStatus int
		validateResp   bool // If true, validate response body
		expectedKey    string
	}{
		{
			name:           "Valid Machine Creation",
			method:         "POST",
			url:            "/machine",
			body:           mockVaultAuthOne(),
			headers:        map[string]string{"Content-Type": "application/json"},
			expectedStatus: http.StatusOK,
			validateResp:   true,
			expectedKey:    "99a16e3a9aeccd3c",
		},
		{
			name:           "Find Existing Machine",
			method:         "GET",
			url:            "/machine/80cae8bed08fe2cc",
			body:           nil,
			headers:        map[string]string{"Authorization": "Bearer valid-token"},
			expectedStatus: http.StatusOK,
			validateResp:   true,
			expectedKey:    "80cae8bed08fe2cc",
		},
		{
			name:           "Machine Not Found",
			method:         "GET",
			url:            "/machine/nonexistent",
			body:           nil,
			headers:        map[string]string{"Authorization": "Bearer valid-token"},
			expectedStatus: http.StatusNotFound,
			validateResp:   false,
		},
		{
			name:           "Malformed Request URL",
			method:         "GET",
			url:            "/machine/??",
			body:           nil,
			headers:        map[string]string{"Authorization": "Bearer valid-token"},
			expectedStatus: http.StatusNotFound,
			validateResp:   false,
		},
		{
			name:           "Find Machine Without Initial Key",
			method:         "GET",
			url:            "/machines/",
			body:           nil,
			headers:        map[string]string{"Authorization": "Bearer valid-token"},
			expectedStatus: http.StatusNotFound,
			validateResp:   false,
		},
		{
			name:           "Invalid Method (POST instead of GET)",
			method:         "POST",
			url:            "/machine/99a16e3a9aeccd3c",
			body:           nil,
			headers:        map[string]string{"Authorization": "Bearer valid-token"},
			expectedStatus: http.StatusNotFound,
			validateResp:   false,
		},
	}

	// Run test cases
	for _, tt := range tests {
		t.Run(tt.name, func(t *testing.T) {
			var reqBody []byte
			var err error

			// Marshal request body if not nil
			if tt.body != nil {
				switch v := tt.body.(type) {
				case string:
					reqBody = []byte(v) // Handle invalid JSON case
				default:
					reqBody, err = json.Marshal(tt.body)
					require.NoError(t, err)
				}
			}

			// Create request
			req, err := http.NewRequest(tt.method, tt.url, bytes.NewBuffer(reqBody))
			require.NoError(t, err)

			// Set headers if provided
			for key, value := range tt.headers {
				req.Header.Set(key, value)
			}

			// Send request
			w := httptest.NewRecorder()
			router.ServeHTTP(w, req)

			// Validate response status
			require.Equal(t, tt.expectedStatus, w.Code)

			// Validate response body if needed
			if tt.name == "Valid Machine Creation" {
				var response createMachineResponse
				err = json.Unmarshal(w.Body.Bytes(), &response)
				require.NoError(t, err)
			} else if tt.validateResp {
				response3 := findMachineResponse{}
				err = json.Unmarshal(w.Body.Bytes(), &response3)
				require.NoError(t, err)
				require.NotNil(t, response3.Machine)
				require.Equal(t, tt.expectedKey, response3.Machine.InitialKey)
			}
		})
	}
}
func Test_DecryptData(t *testing.T) {
	type decryptRequest struct {
		KeyPath  string `json:"keyPath"`
		KeyName  string `json:"keyName"`
		KeyBlock string `json:"keyBlock"`
	}

	tests := []struct {
		name           string
		method         string
		url            string
		body           interface{}
		headers        map[string]string
		expectedStatus int
		validateResp   bool // If true, validate response body
		expectedKey    string
	}{
		{
			name:           "Valid Machine Creation",
			method:         "POST",
			url:            "/machine",
			body:           mockVaultAuthOne(),
			headers:        map[string]string{"Content-Type": "application/json"},
			expectedStatus: http.StatusOK,
			validateResp:   true,
			expectedKey:    "99a16e3a9aeccd3c",
		},
		{
			name:           "Find Existing Machine",
			method:         "GET",
			url:            "/machine/80cae8bed08fe2cc",
			body:           nil,
			headers:        map[string]string{"Authorization": "Bearer valid-token"},
			expectedStatus: http.StatusOK,
			validateResp:   true,
			expectedKey:    "80cae8bed08fe2cc",
		},
		{
			name:   "Valid Descrypt data",
			method: "POST",
			url:    "/decrypt_data/80cae8bed08fe2cc",
			body: decryptRequest{
				KeyPath:  "secret/tr31",
				KeyName:  "kbkp",
				KeyBlock: "A0088M3TC00E000022BD7EC46BBE2A6A73389D1BA6DB63120B386F912839F4679C0523399E4D8D0F1D9A356E"},
			expectedStatus: http.StatusOK,
			validateResp:   true,
			expectedKey:    "ccccccccccccccccdddddddddddddddd",
		},
		{
			name:   "Missing KeyBlock",
			method: "POST",
			url:    "/decrypt_data/80cae8bed08fe2cc",
			body: decryptRequest{
				KeyPath: "secret/tr31",
				KeyName: "kbkp",
			},
			expectedStatus: http.StatusInternalServerError,
			validateResp:   false,
		},
		{
			name:   "Invalid KeyBlock Format",
			method: "POST",
			url:    "/decrypt_data/80cae8bed08fe2cc",
			body: decryptRequest{
				KeyPath:  "secret/tr31",
				KeyName:  "kbkp",
				KeyBlock: "INVALID_KEYBLOCK_1234",
			},
			expectedStatus: http.StatusInternalServerError,
			validateResp:   false,
		},
		{
			name:   "Missing KeyPath",
			method: "POST",
			url:    "/decrypt_data/80cae8bed08fe2cc",
			body: decryptRequest{
				KeyName:  "kbkp",
				KeyBlock: "A0088M3TC00E000022BD7EC46BBE2A6A73389D1BA6DB63120B386F912839F4679C0523399E4D8D0F1D9A356E",
			},
			expectedStatus: http.StatusInternalServerError,
			validateResp:   false,
		},
		{
			name:           "Invalid HTTP Method",
			method:         "GET",
			url:            "/decrypt_data/80cae8bed08fe2cc",
			expectedStatus: http.StatusMethodNotAllowed,
			validateResp:   false,
		},
		{
			name:           "Empty Request Body",
			method:         "POST",
			url:            "/decrypt_data/80cae8bed08fe2cc",
			body:           nil,
			expectedStatus: http.StatusInternalServerError,
			validateResp:   false,
		},
		{
			name:   "Unexpected JSON Structure",
			method: "POST",
			url:    "/decrypt_data/80cae8bed08fe2cc",
			body: map[string]interface{}{
				"wrongField": "unexpected",
			},
			expectedStatus: http.StatusInternalServerError,
			validateResp:   false,
		},
	}

	repository := NewRepositoryInMemory(nil)
	mockService := NewMockService(repository)
	mockService.GetSecretManager().WriteSecret(
		"secret/tr31",
		"kbkp",
		"AAAAAAAAAAAAAAAABBBBBBBBBBBBBBBBCCCCCCCCCCCCCCCC",
	)
	router := MakeHTTPHandler(mockService)

	// Run test cases
	for _, tt := range tests {
		t.Run(tt.name, func(t *testing.T) {
			var reqBody []byte
			var err error

			// Marshal request body if not nil
			if tt.body != nil {
				switch v := tt.body.(type) {
				case string:
					reqBody = []byte(v) // Handle invalid JSON case
				default:
					reqBody, err = json.Marshal(tt.body)
					require.NoError(t, err)
				}
			}

			// Create request
			req, err := http.NewRequest(tt.method, tt.url, bytes.NewBuffer(reqBody))
			require.NoError(t, err)

			// Set headers if provided
			for key, value := range tt.headers {
				req.Header.Set(key, value)
			}

			// Send request
			w := httptest.NewRecorder()
			router.ServeHTTP(w, req)

			// Validate response status
			require.Equal(t, tt.expectedStatus, w.Code)

			// Validate response body if needed
			if tt.name == "Valid Machine Creation" {
				var response createMachineResponse
				err = json.Unmarshal(w.Body.Bytes(), &response)
				require.NoError(t, err)
			} else if tt.name == "Find Existing Machine" {
				response3 := findMachineResponse{}
				err = json.Unmarshal(w.Body.Bytes(), &response3)
				require.NoError(t, err)
				require.NotNil(t, response3.Machine)
				require.Equal(t, tt.expectedKey, response3.Machine.InitialKey)
			} else {
				if tt.expectedStatus == http.StatusOK {
					response4 := decryptDataResponse{}
					err = json.Unmarshal(w.Body.Bytes(), &response4)

					require.NoError(t, err)
					require.NotNil(t, response4.Data)
					require.Equal(t, tt.expectedKey, response4.Data)
				}
			}
		})
	}
=======
	response3 := findMachineResponse{}
	err = json.Unmarshal(w.Body.Bytes(), &response3)
	require.NoError(t, err)
	require.NotNil(t, response3.Machine)
	require.Equal(t, expectedMachineIK, response3.Machine.InitialKey)
>>>>>>> e8fbcc7b
}<|MERGE_RESOLUTION|>--- conflicted
+++ resolved
@@ -59,10 +59,7 @@
 	var responseAgain createMachineResponse
 	err = json.Unmarshal(w.Body.Bytes(), &responseAgain)
 	require.NoError(t, err)
-<<<<<<< HEAD
-=======
 	require.Equal(t, expectedMachineIK, response1.IK)
->>>>>>> e8fbcc7b
 
 	requestBodyAgain, err := json.Marshal(mockVaultAuthOne())
 	require.NoError(t, err)
@@ -126,14 +123,13 @@
 		},
 	}
 
-<<<<<<< HEAD
 	router := mockHttpHandler()
 
 	for _, tt := range tests {
 		t.Run(tt.name, func(t *testing.T) {
 			requestBody, err := json.Marshal(tt.requestData)
 			require.NoError(t, err)
-=======
+
 	response2 := getMachinesResponse{}
 	err = json.Unmarshal(w.Body.Bytes(), &response2)
 	require.NoError(t, err)
@@ -142,7 +138,6 @@
 
 	req = httptest.NewRequest("GET", "/machine/"+expectedMachineIK, nil)
 	req.Header.Set("Origin", "https://moov.io")
->>>>>>> e8fbcc7b
 
 			req := httptest.NewRequest("POST", "/machine", bytes.NewReader(requestBody))
 			req.Header.Set("Origin", "https://moov.io")
@@ -173,7 +168,6 @@
 func TestGetMachineHandler(t *testing.T) {
 	router := mockHttpHandler() // Initialize your mock HTTP handler
 
-<<<<<<< HEAD
 	// Define test cases
 	tests := []struct {
 		name           string
@@ -582,11 +576,4 @@
 			}
 		})
 	}
-=======
-	response3 := findMachineResponse{}
-	err = json.Unmarshal(w.Body.Bytes(), &response3)
-	require.NoError(t, err)
-	require.NotNil(t, response3.Machine)
-	require.Equal(t, expectedMachineIK, response3.Machine.InitialKey)
->>>>>>> e8fbcc7b
 }